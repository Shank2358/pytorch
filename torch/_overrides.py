--- conflicted
+++ resolved
@@ -635,11 +635,8 @@
         torch.selu: lambda input, inplace=False: -1,
         torch.sigmoid: lambda input, out=None: -1,
         torch.sign: lambda input, out=None: -1,
-<<<<<<< HEAD
+        torch.signbit: lambda input, out=None: -1,
         torch.sgn: lambda input, out=None: -1,
-=======
-        torch.signbit: lambda input, out=None: -1,
->>>>>>> 5939d8a3
         torch.sin: lambda input, out=None: -1,
         torch.sinh: lambda input, out=None: -1,
         torch.slogdet: lambda input: -1,
