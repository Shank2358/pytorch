--- conflicted
+++ resolved
@@ -3,8 +3,7 @@
 
 namespace at { namespace native {
 
-<<<<<<< HEAD
-std::vector<Tensor> foreach_exp_fallback(TensorList tensors) {
+std::vector<Tensor> foreach_tensor_exp_slow(TensorList tensors) {
   verify_list(tensors);
 
   std::vector<Tensor> result;
@@ -16,17 +15,15 @@
   return result;
 }
 
-std::vector<Tensor> foreach_exp_fallback_(TensorList tensors) {
+void foreach_tensor_exp_slow_(TensorList tensors) {
   verify_list(tensors);
 
   for (auto& t : tensors) {
     t.exp_();
   }
-
-  return tensors.vec();
-}
-
-std::vector<Tensor> foreach_sqrt_fallback(TensorList tensors) {
+}
+
+std::vector<Tensor> foreach_tensor_sqrt_slow(TensorList tensors) {
   verify_list(tensors);
 
   std::vector<Tensor> result;
@@ -38,20 +35,15 @@
   return result;
 }
 
-std::vector<Tensor> foreach_sqrt_fallback_(TensorList tensors) {
+void foreach_tensor_sqrt_slow_(TensorList tensors) {
   verify_list(tensors);
 
   for (auto& t : tensors) {
     t.sqrt_();
   }
-
-  return tensors.vec();
 }
 
 std::vector<Tensor> foreach_add_scalar_kernel_fallback(TensorList tensors, Scalar scalar) {
-=======
-std::vector<Tensor> foreach_tensor_add_scalar_kernel_slow(TensorList tensors, Scalar scalar) {
->>>>>>> 5b47138f
   verify_list(tensors);
 
   std::vector<Tensor> result;
