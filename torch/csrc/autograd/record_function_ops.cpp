--- conflicted
+++ resolved
@@ -37,17 +37,10 @@
 void record_function_exit(const at::Tensor& handle) {
   // We don't actually need to do anything with handle just need to persist the
   // lifetime until now.
-<<<<<<< HEAD
   auto& rec = getRecordFunctionFromTensor(handle);
   if (auto* current = RecordFunction::current()) {
     AT_ASSERT(current->name() == StringView("profiler::_record_function_exit"));
-    current->end();
-=======
-  auto& rec = at::cpp_custom_type_hack::cast<RecordFunction>(handle);
-  if (auto* current = rec.current()) {
-    AT_ASSERT(
-        current->name() == StringView("profiler::_record_function_exit"));
->>>>>>> 39688401
+    current->_end();
   }
   rec._end();
 }
