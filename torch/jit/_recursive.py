--- conflicted
+++ resolved
@@ -7,11 +7,7 @@
 from typing import Dict, List, Set, Type
 
 import torch._jit_internal as _jit_internal
-<<<<<<< HEAD
-from torch.jit.frontend import get_jit_def
-=======
 from torch.jit.frontend import get_default_args, get_jit_def, get_class_properties
->>>>>>> ed862d36
 from torch.jit._builtins import _find_builtin
 from torch.nn import Module
 from torch._six import get_function_from_type, bind_method
@@ -283,24 +279,16 @@
 
 concrete_type_store = ConcreteTypeStore()
 
-<<<<<<< HEAD
-def create_methods_from_stubs(concrete_type, stubs):
-    defs = [m.def_ for m in stubs]
-    rcbs = [m.resolution_callback for m in stubs]
-    concrete_type._create_methods(defs, rcbs)
-=======
 
 def create_methods_and_properties_from_stubs(concrete_type, method_stubs, property_stubs):
     method_defs = [m.def_ for m in method_stubs]
     method_rcbs = [m.resolution_callback for m in method_stubs]
-    method_defaults = [get_default_args(m.original_method) for m in method_stubs]
 
     property_defs = [p.def_ for p in property_stubs]
     property_rcbs = [p.resolution_callback for p in property_stubs]
 
-    concrete_type._create_methods_and_properties(property_defs, property_rcbs, method_defs, method_rcbs, method_defaults)
-
->>>>>>> ed862d36
+    concrete_type._create_methods_and_properties(property_defs, property_rcbs, method_defs, method_rcbs)
+
 
 def get_module_concrete_type(nn_module, share_types=True):
     """
